# Nadaraya-Watson (NW) Head
Repository containing training and evaluation code for the NW head -- an interpretable/explainable, nonparametric classification head which can be used with any neural network.
![Architecture](figs/arch.png)
[link to paper](https://openreview.net/forum?id=iEq6lhG4O3)

## NW Head
The NW head module is in `nwhead/nw.py`.
In its simplest form, the NW head code is:
```
import torch
import torch.nn as nn
import torch.nn.functional as F

class NWHead(nn.Module):
    def forward(self,
                query_feats,
                support_feats,
                support_labels):
        """
        Computes Nadaraya-Watson prediction.
        Returns (softmaxed) predicted probabilities.
        Args:
            query_feats: (b, embed_dim)
            support_feats: (b, num_support, embed_dim)
            support_labels: (b, num_support, num_classes)
        """
        query_feats = query_feats.unsqueeze(1)

        scores = -torch.cdist(query_feats, support_feats)
        probs = F.softmax(scores, dim=-1)
        return torch.bmm(probs, support_labels).squeeze(1)
```

## Usage
The submodule in `nwhead/` is designed to be portable, so that it can be inserted in an existing project flexibly.
<<<<<<< HEAD
An example of usage can be found in `train.py`.
For example, to train an NW head:
=======
Interfacing with the NW head is designed to be as seamless as possible. 
An example of usage can be found in `train.py`.
For example, to train an NW head with ResNet-18 backbone:
>>>>>>> 54496a3b

```
import torch
from nwhead.nw import NWNet

# Data
train_dataset = ...
val_dataset = ...
train_loader = torch.utils.data.DataLoader(
    train_dataset, batch_size=batch_size, shuffle=True)

val_loader = torch.utils.data.DataLoader(
    val_dataset, batch_size=batch_size, shuffle=False)
num_classes = train_dataset.num_classes

# Feature extractor
feature_extractor = load_model('resnet18', num_classes)
feat_dim = 512

# NW Head
network = NWNet(feature_extractor, 
                train_dataset,
                num_classes,
                feat_dim,
                use_nll_loss=True)
network.train()

# Loss and optimizer
criterion = torch.nn.NLLLoss()
optimizer = torch.optim.SGD(network.parameters(), lr=1e-3)

# Training loop
for img, label in train_loader:
    img = img.float().to(device)
    label = label.to(device)
    optimizer.zero_grad()
    with torch.set_grad_enabled(True):
        output = network(img, label)[0]
        loss = criterion(output, label)
        loss.backward()
        optimizer.step()

```
To perform evaluation, use the `predict()` method and pass in your desired inference mode.
Make sure to call `precompute()` beforehand.
```
network.eval()
network.precompute()
mode = 'full'

for img, label in val_loader:
    img, label = batch
    img = img.float().to(device)
    label = label.to(device)
    optimizer.zero_grad()
    with torch.set_grad_enabled(False):
        output = network.predict(img, mode)[0]
        loss = criterion(output, label)
```

## Interpretability and Explainability
### Interpretablity via weights
Ranking support images by the `scores` variable enables sorting the support images by similarity, as in this figure:
![Similarities](figs/weights.png)

### Explainability via support influence
The NW head naturally lends itself to a notion of “support influence" (Section 3.4 in the [paper](https://arxiv.org/pdf/2212.03411.pdf)) which finds the most helpful and most harmful examples in the support set for a given query image. The function to compute this is given in `util/metric.py`:
```
def support_influence(softmaxes, qlabels, sweights, slabels):
    '''
    Influence is defined as L(rescaled_softmax, qlabel) - L(softmax, qlabel).
    Positive influence => removing support image increases loss => support image was helpful
    Negative influence => removing support image decreases loss => support image was harmful
    bs should be 1.
    
    softmaxes: (bs, num_classes)
    qlabel: One-hot encoded query label (bs, num_classes)
    sweights: Weights between query and each support (bs, num_support)
    slabels: One-hot encoded support label (bs, num_support, num_classes)
    '''
    batch_influences = []
    bs = len(softmaxes)
    for bid in range(bs):
        softmax = softmaxes[bid]
        qlabel = qlabels[bid]
        sweight = sweights[bid]
        
        qlabel_cat = qlabel.argmax(-1).item()
        slabels_cat = slabels.argmax(-1)
        
        p = softmax[qlabel_cat]
        indicator = (slabels_cat==qlabel_cat).long()
        influences = torch.log((p - p*sweight)/(p - sweight*indicator))
    
        batch_influences.append(influences[None])
    return torch.cat(batch_influences, dim=0)
```

This figure shows results of ranking support images using support influence by most helpful and most harmful: 
![Influences](figs/influence.png)

## Training
Example command for training NW head:
```
python train.py \
  --models_dir out/ \ # Directory to save model outputs
  --dataset bird  \ # Dataset to use
  --arch resnet18 \ # Feature extractor, $g_\theta$ in paper
  --train_method nwhead \ # Model to train, choose from [fchead, nwhead]
  --batch_size 32 \
  --lr 1e-3 \
  --num_epochs 1000 \
  --scheduler_milestones 500 750 \ # Epoch milestones to decrease lr via scheduler
```
This script will train for 1000 epochs and perform evaluation at the end of each epoch using random, full, and cluster inference modes.
Optionally, toggle the `--use_wandb` flag to log training results to Weights & Biases.

## Requirements
This code was run and tested on an Nvidia A6000 GPU with the following dependencies:
+ python 3.7.11
+ torch 1.10.1
+ torchvision 0.11.2
+ numpy 1.21.5

## Citation
If you use NW head or some part of the code, please cite:

Alan Q. Wang and Mert R. Sabuncu, "A Flexible Nadaraya-Watson Head Can Offer Explainable and Calibrated Classification" (TMLR 2023)
```
@article{
    wang2022nwhead,
    title={A Flexible Nadaraya-Watson Head Can Offer Explainable and Calibrated Classification},
    author={Alan Q. Wang and Mert R. Sabuncu},
    journal={Transactions on Machine Learning Research},
    issn={2835-8856},
    year={2022},
    url={https://openreview.net/forum?id=iEq6lhG4O3},
}
```<|MERGE_RESOLUTION|>--- conflicted
+++ resolved
@@ -33,14 +33,8 @@
 
 ## Usage
 The submodule in `nwhead/` is designed to be portable, so that it can be inserted in an existing project flexibly.
-<<<<<<< HEAD
-An example of usage can be found in `train.py`.
-For example, to train an NW head:
-=======
-Interfacing with the NW head is designed to be as seamless as possible. 
 An example of usage can be found in `train.py`.
 For example, to train an NW head with ResNet-18 backbone:
->>>>>>> 54496a3b
 
 ```
 import torch
